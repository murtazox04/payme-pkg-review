--- conflicted
+++ resolved
@@ -1,12 +1,6 @@
 name: Pylint
 
-on:
-  push:
-    paths-ignore:
-      - "docs/**"
-  pull_request:
-    paths-ignore:
-      - "docs/**"
+on: [push]
 
 jobs:
   build:
@@ -15,7 +9,6 @@
       matrix:
         python-version: ["3.11"]
     steps:
-<<<<<<< HEAD
     - uses: actions/checkout@v3
     - name: Set up Python ${{ matrix.python-version }}
       uses: actions/setup-python@v3
@@ -28,19 +21,4 @@
         pip install pylint
     - name: Analysing the code with pylint
       run: |
-        pylint ./lib/*
-=======
-      - uses: actions/checkout@v3
-      - name: Set up Python ${{ matrix.python-version }}
-        uses: actions/setup-python@v3
-        with:
-          python-version: ${{ matrix.python-version }}
-      - name: Install dependencies
-        run: |
-          python -m pip install --upgrade pip
-          pip install -r requirements/requirements.txt
-          pip install pylint
-      - name: Analysing the code with pylint
-        run: |
-          pylint ./lib/*
->>>>>>> f663c93e
+        pylint ./lib/*